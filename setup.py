from setuptools import setup
import glob

with open("README.md", "r") as fh:
    long_description = fh.read()

setup(
    setup_requires=["pbr>=1.8", "setuptools>=17.1"],
    pbr=True,
    scripts=glob.glob("scripts/*.py"),
    name="pyproteininference",
    version="1.0.0",
    url="https://github.com/thinkle12/pyproteininference",
    license="Apache-2",
    author="Trent Hinkle",
    author_email="hinklet@gene.com",
    description="Python Package for running protein inference algorithms on tab-formatted tandem MS/MS search results.",
<<<<<<< HEAD
    keywords=['protein inference', 'proteomics', 'mass spectrometry'],
    classifiers=[
        'Development Status :: 4 - Beta',
        'Intended Audience :: Developers',
        'Topic :: Scientific/Engineering :: Bio-Informatics',
        'License :: OSI Approved :: Apache Software License',
        'Programming Language :: Python :: 3',
        'Programming Language :: Python :: 3.7',
        'Programming Language :: Python :: 3.8',
        'Programming Language :: Python :: 3.9',
        'Programming Language :: Python :: 3.10',
    ],
    long_description=long_description,
    long_description_content_type='text/markdown',
=======
    keywords = ['protein inference', 'proteomics', 'mass spectrometry'],
    classifiers=[
      'Development Status :: 4 - Beta',
      'Intended Audience :: Developers',
      'Topic :: Scientific/Engineering :: Bio-Informatics',
      'License :: OSI Approved :: Apache Software License',
      'Programming Language :: Python :: 3',
      'Programming Language :: Python :: 3.7',
      'Programming Language :: Python :: 3.8',
      'Programming Language :: Python :: 3.9',
      'Programming Language :: Python :: 3.10',
    ],
    long_description=long_description,
    long_description_content_type='text/markdown'
>>>>>>> c2bcd514
)<|MERGE_RESOLUTION|>--- conflicted
+++ resolved
@@ -15,7 +15,6 @@
     author="Trent Hinkle",
     author_email="hinklet@gene.com",
     description="Python Package for running protein inference algorithms on tab-formatted tandem MS/MS search results.",
-<<<<<<< HEAD
     keywords=['protein inference', 'proteomics', 'mass spectrometry'],
     classifiers=[
         'Development Status :: 4 - Beta',
@@ -30,20 +29,4 @@
     ],
     long_description=long_description,
     long_description_content_type='text/markdown',
-=======
-    keywords = ['protein inference', 'proteomics', 'mass spectrometry'],
-    classifiers=[
-      'Development Status :: 4 - Beta',
-      'Intended Audience :: Developers',
-      'Topic :: Scientific/Engineering :: Bio-Informatics',
-      'License :: OSI Approved :: Apache Software License',
-      'Programming Language :: Python :: 3',
-      'Programming Language :: Python :: 3.7',
-      'Programming Language :: Python :: 3.8',
-      'Programming Language :: Python :: 3.9',
-      'Programming Language :: Python :: 3.10',
-    ],
-    long_description=long_description,
-    long_description_content_type='text/markdown'
->>>>>>> c2bcd514
 )